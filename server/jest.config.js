--- conflicted
+++ resolved
@@ -1,64 +1,64 @@
-<<<<<<< HEAD
-=======
-
-/**
- * @fileoverview Jest Configuration for UrbanCare Backend Testing
- * @author UrbanCare Development Team
- * @version 1.0.0
- */
-
-module.exports = {
-  // Test environment
-  testEnvironment: 'node',
-  
-  // Test file patterns
-  testMatch: [
-    '**/tests/**/*.test.js',
-    '**/tests/**/*.spec.js'
-  ],
-  
-  // Setup files
-  setupFilesAfterEnv: ['<rootDir>/tests/setup.js'],
-  
-  // Coverage configuration
-  collectCoverage: false, // Disable for now to focus on fixing tests
-  coverageDirectory: 'coverage',
-  coverageReporters: ['text', 'lcov', 'html', 'json'],
-  
-  // Files to collect coverage from
-  collectCoverageFrom: [
-    'controllers/**/*.js',
-    'services/**/*.js',
-    'repositories/**/*.js',
-    'utils/**/*.js',
-    'core/**/*.js',
-    '!**/node_modules/**',
-    '!**/tests/**',
-    '!**/coverage/**',
-    '!server.js'
-  ],
-  
-  // Module paths
-  moduleDirectories: ['node_modules', '<rootDir>'],
-  
-  // Clear mocks between tests
-  clearMocks: true,
-  
-  // Verbose output
-  verbose: true,
-  
-  // Test timeout
-  testTimeout: 30000,
-  
-  // Transform files
-  transform: {
-    '^.+\\.js$': 'babel-jest'
-  },
-  
-  // Force exit to prevent hanging
-  forceExit: true,
-  
-  // Detect open handles
-  detectOpenHandles: true
-};
->>>>>>> dc992247
+
+
+/**
+ * @fileoverview Jest Configuration for UrbanCare Backend Testing
+ * @author UrbanCare Development Team
+ * @version 1.0.0
+ */
+
+module.exports = {
+  // Test environment
+  testEnvironment: 'node',
+  
+  // Test file patterns
+  testMatch: [
+    '**/tests/**/*.test.js',
+    '**/tests/**/*.spec.js'
+  ],
+  
+  // Setup files
+  setupFilesAfterEnv: ['<rootDir>/tests/setup.js'],
+  
+  // Coverage configuration
+  collectCoverage: false, // Disable for now to focus on fixing tests
+  coverageDirectory: 'coverage',
+  coverageReporters: ['text', 'lcov', 'html', 'json'],
+  
+  // Files to collect coverage from
+  collectCoverageFrom: [
+    'controllers/**/*.js',
+    'services/**/*.js',
+    'repositories/**/*.js',
+    'utils/**/*.js',
+    'core/**/*.js',
+    '!**/node_modules/**',
+    '!**/tests/**',
+    '!**/coverage/**',
+    '!server.js'
+  ],
+  
+  // Module paths
+  moduleDirectories: ['node_modules', '<rootDir>'],
+  
+  // Clear mocks between tests
+  clearMocks: true,
+  
+  // Verbose output
+  verbose: true,
+  
+  // Test timeout
+  testTimeout: 30000,
+  
+  // Transform files
+  transform: {
+    '^.+\\.js$': 'babel-jest'
+  },
+  
+  // Force exit to prevent hanging
+  forceExit: true,
+  
+  // Detect open handles
+  detectOpenHandles: true
+};
+
+